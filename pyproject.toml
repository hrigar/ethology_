[project]
name = "ethology"
authors = [{ name = "Adam Tyson", email = "code@adamltyson.com" }]
description = "Data processing tools for animal behavioural analysis"
readme = "README.md"
requires-python = ">=3.10.0"
dynamic = ["version"]

license = { text = "BSD-3-Clause" }

classifiers = [
  "Development Status :: 2 - Pre-Alpha",
  "Programming Language :: Python",
  "Programming Language :: Python :: 3",
  "Programming Language :: Python :: 3.10",
  "Programming Language :: Python :: 3.11",
  "Programming Language :: Python :: 3.12",
  "Operating System :: OS Independent",
  "License :: OSI Approved :: BSD License",
]
dependencies = [
  "movement",
<<<<<<< HEAD
  "xarray",   # "xarray[accel,viz]",
=======
>>>>>>> ed937381
]

[project.urls]
"Homepage" = "https://github.com/neuroinformatics-unit/ethology"
"Bug Tracker" = "https://github.com/neuroinformatics-unit/ethology/issues"
"Documentation" = "https://github.com/neuroinformatics-unit/ethology"
"Source Code" = "https://github.com/neuroinformatics-unit/ethology"
"User Support" = "https://github.com/neuroinformatics-unit/ethology/issues"


[project.optional-dependencies]
dev = [
  "pytest",
  "pytest-cov",
  "coverage",
  "tox",
  "mypy",
  "pre-commit",
  "ruff",
  "codespell",
  "setuptools_scm",
  "pandas-stubs",
  "types-attrs",
  "check-manifest",
  "types-PyYAML",
  "types-requests",
]

# [project.scripts]
# movement = "movement.cli_entrypoint:main"

[build-system]
requires = ["setuptools>=45", "wheel", "setuptools_scm[toml]>=6.2"]
build-backend = "setuptools.build_meta"

[tool.setuptools]
include-package-data = true

[tool.setuptools.packages.find]
include = ["ethology*"]
exclude = ["tests*"]

[tool.pytest.ini_options]
addopts = "--cov=ethology"

[tool.setuptools_scm]

[tool.check-manifest]
ignore = [
  ".yaml",
  "tox.ini",
  "tests/",
  "tests/test_unit/",
  "tests/test_integration/",
]

[tool.ruff]
line-length = 79
exclude = ["__init__.py", "build", ".eggs"]
fix = true

[tool.ruff.lint]
# See https://docs.astral.sh/ruff/rules/
ignore = [
  "D203", # one blank line before class
  "D213", # multi-line-summary second line
]
select = [
  "E",      # pycodestyle errors
  "F",      # Pyflakes
  "UP",     # pyupgrade
  "I",      # isort
  "B",      # flake8 bugbear
  "SIM",    # flake8 simplify
  "C90",    # McCabe complexity
  "D",      # pydocstyle
  "NPY201", # checks for syntax that was deprecated in numpy2.0
]
per-file-ignores = { "tests/*" = [
  "D100", # missing docstring in public module
  "D205", # missing blank line between summary and description
  "D103", # missing docstring in public function
], "examples/*" = [
  "B018", # Found useless expression
  "D103", # Missing docstring in public function
  "D400", # first line should end with a period.
  "D415", # first line should end with a period, question mark...
  "D205", # missing blank line between summary and description
] }

[tool.ruff.format]
docstring-code-format = true # Also format code in docstrings

[tool.codespell]
skip = '.git,.tox'
check-hidden = true

[tool.tox]
legacy_tox_ini = """
[tox]
envlist = py{310,311,312}
isolated_build = True

[gh-actions]
python =
    3.10: py310
    3.11: py311
    3.12: py312

[testenv]
extras =
    dev
commands =
    pytest -v --color=yes --cov=ethology --cov-report=xml
"""<|MERGE_RESOLUTION|>--- conflicted
+++ resolved
@@ -19,11 +19,7 @@
   "License :: OSI Approved :: BSD License",
 ]
 dependencies = [
-  "movement",
-<<<<<<< HEAD
-  "xarray",   # "xarray[accel,viz]",
-=======
->>>>>>> ed937381
+  "movement"
 ]
 
 [project.urls]
